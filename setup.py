import setuptools

with open("README.md", "r") as fh:
    long_description = fh.read()

setuptools.setup(
    name="mana",
    version="0.0.1",
    author="IISY at Beuth",
    author_email="iisy@beuth-hochschule.de",
    description="A Motion ANAlysis toolkit",
    long_description=long_description,
    long_description_content_type="text/markdown",
    url="https://gitlab.beuth-hochschule.de/iisy/mana",
    package_dir={'': 'src'},
    packages=setuptools.find_packages(where='src'),
<<<<<<< HEAD
    install_requires=['numpy', 'scikit-learn', 'networkx'],
=======
    install_requires=[
        'numpy',
        'scikit-learn',
        'plotly>=4.9',
        'chart-studio>=1',
        'kaleido',
        'opencv-python',
        'transforms3d',
        # 'matplotlib',
    ],
>>>>>>> 7f82708f
    classifiers=[
        "Programming Language :: Python :: 3",
        "Operating System :: OS Independent",
    ],
)<|MERGE_RESOLUTION|>--- conflicted
+++ resolved
@@ -14,9 +14,6 @@
     url="https://gitlab.beuth-hochschule.de/iisy/mana",
     package_dir={'': 'src'},
     packages=setuptools.find_packages(where='src'),
-<<<<<<< HEAD
-    install_requires=['numpy', 'scikit-learn', 'networkx'],
-=======
     install_requires=[
         'numpy',
         'scikit-learn',
@@ -25,9 +22,9 @@
         'kaleido',
         'opencv-python',
         'transforms3d',
+        'networkx',
         # 'matplotlib',
     ],
->>>>>>> 7f82708f
     classifiers=[
         "Programming Language :: Python :: 3",
         "Operating System :: OS Independent",
